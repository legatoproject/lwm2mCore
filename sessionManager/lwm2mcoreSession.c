--- conflicted
+++ resolved
@@ -1411,13 +1411,10 @@
     lwm2mcore_Ref_t instanceRef     ///< [IN] instance reference
 )
 {
-<<<<<<< HEAD
     bool isFotaOngoing = false;
-=======
     lwm2mcore_UpdateType_t updateType = LWM2MCORE_MAX_UPDATE_TYPE;
     lwm2mcore_Sid_t infoResult;
     uint64_t packageSize = 0;
->>>>>>> ebda7ba0
     smanager_ClientData_t* dataPtr;
 
 #ifndef LWM2M_DEREGISTER
